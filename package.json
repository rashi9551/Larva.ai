{
  "name": "larva.ai",
  "version": "0.1.0",
  "private": true,
  "scripts": {
    "dev": "next dev --turbopack",
    "build": "next build",
    "start": "next start",
    "lint": "next lint"
  },
  "dependencies": {
    "@google/generative-ai": "^0.24.1",
    "@supabase/ssr": "^0.6.1",
<<<<<<< HEAD
    "axios": "^1.9.0",
=======
>>>>>>> bb91e097
    "framer-motion": "^12.14.0",
    "gsap": "^3.13.0",
    "highlight.js": "^11.11.1",
    "lucide-react": "^0.511.0",
    "next": "15.3.2",
    "react": "^19.0.0",
    "react-dom": "^19.0.0",
<<<<<<< HEAD
    "react-intersection-observer": "^9.16.0",
    "rehype-highlight": "^7.0.2",
    "rehype-stringify": "^10.0.1",
    "remark": "^15.0.1",
    "remark-gfm": "^4.0.1",
    "remark-html": "^16.0.1",
    "remark-rehype": "^11.1.2"
=======
    "react-intersection-observer": "^9.16.0"
>>>>>>> bb91e097
  },
  "devDependencies": {
    "@eslint/eslintrc": "^3",
    "@tailwindcss/postcss": "^4",
    "@tailwindcss/typography": "^0.5.16",
    "@types/node": "^20",
    "@types/react": "^19",
    "@types/react-dom": "^19",
    "eslint": "^9",
    "eslint-config-next": "15.3.2",
    "tailwindcss": "^4",
    "typescript": "^5"
  }
}<|MERGE_RESOLUTION|>--- conflicted
+++ resolved
@@ -11,10 +11,7 @@
   "dependencies": {
     "@google/generative-ai": "^0.24.1",
     "@supabase/ssr": "^0.6.1",
-<<<<<<< HEAD
     "axios": "^1.9.0",
-=======
->>>>>>> bb91e097
     "framer-motion": "^12.14.0",
     "gsap": "^3.13.0",
     "highlight.js": "^11.11.1",
@@ -22,7 +19,6 @@
     "next": "15.3.2",
     "react": "^19.0.0",
     "react-dom": "^19.0.0",
-<<<<<<< HEAD
     "react-intersection-observer": "^9.16.0",
     "rehype-highlight": "^7.0.2",
     "rehype-stringify": "^10.0.1",
@@ -30,9 +26,7 @@
     "remark-gfm": "^4.0.1",
     "remark-html": "^16.0.1",
     "remark-rehype": "^11.1.2"
-=======
     "react-intersection-observer": "^9.16.0"
->>>>>>> bb91e097
   },
   "devDependencies": {
     "@eslint/eslintrc": "^3",
